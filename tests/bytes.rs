--- conflicted
+++ resolved
@@ -37,8 +37,7 @@
 mat!(dotstar_prefix_not_unicode2, r"a", R(b"\xFFa"), Some((1, 2)));
 
 // Have fun with null bytes.
-<<<<<<< HEAD
-mat!(null_bytes, r"(?P<cstr>[^\x00]+)\x00",
+mat!(null_bytes, r"(?-u)(?P<cstr>[^\x00]+)\x00",
      R(b"foo\x00"), Some((0, 4)), Some((0, 3)));
 
 // Test that lookahead operators work properly in the face of invalid UTF-8.
@@ -54,8 +53,4 @@
 matiter!(invalidutf8_anchor3,
          r"^|ddp\xff\xffdddddlQd@\x80",
          R(b"\x8d#;\x1a\xa4s3\x05foobarX\\\x0f0t\xe4\x9b\xa4"),
-         (0, 0));
-=======
-mat!(null_bytes, r"(?-u)(?P<cstr>[^\x00]+)\x00",
-     R(b"foo\x00"), Some((0, 4)), Some((0, 3)));
->>>>>>> 255005cf
+         (0, 0));